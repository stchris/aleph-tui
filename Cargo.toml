--- conflicted
+++ resolved
@@ -14,14 +14,10 @@
 color-eyre = "0.6"
 crossterm = "0.27"
 home = "0.5"
-<<<<<<< HEAD
 num-format = "0.4"
-ratatui = "0.25"
-=======
 ratatui = "0.26"
->>>>>>> 95d72e76
-reqwest = { version = "0.11", features = ["blocking", "json"]}
-serde = { version = "1.0", features=["derive"]}
+reqwest = { version = "0.11", features = ["blocking", "json"] }
+serde = { version = "1.0", features = ["derive"] }
 serde_json = "1.0"
 toml = "0.8"
 
@@ -39,7 +35,12 @@
 # The installers to generate for each app
 installers = ["shell", "homebrew"]
 # Target platforms to build apps for (Rust target-triple syntax)
-targets = ["aarch64-apple-darwin", "x86_64-apple-darwin", "x86_64-unknown-linux-gnu", "x86_64-pc-windows-msvc"]
+targets = [
+    "aarch64-apple-darwin",
+    "x86_64-apple-darwin",
+    "x86_64-unknown-linux-gnu",
+    "x86_64-pc-windows-msvc",
+]
 # Publish jobs to run in CI
 pr-run-mode = "plan"
 # A GitHub repo to push Homebrew formulas to
@@ -51,4 +52,11 @@
 publish = false
 push = true
 tag = true
-pre-release-hook = ["git", "cliff", "-o", "CHANGELOG.md", "--tag", "{{version}}" ]+pre-release-hook = [
+    "git",
+    "cliff",
+    "-o",
+    "CHANGELOG.md",
+    "--tag",
+    "{{version}}",
+]